#!/usr/bin python3
"""Setup template for Python repositories."""
import os
import pathlib as pl
import re
import shutil

from setup import licenses, settings

DIR_REPO = settings.DIR_REPO
TARGET_EXTENSIONS = settings.TARGET_EXTENSIONS


def main() -> None:
    """Entrypoint to the template setup script.

    This script will ask the user for details of the repository and then replace
    the template values with the user input. It will also remove the setup files
    and the setup directory.
    """
    # Collect some data
    git_uncommitted_changes = (
        os.popen(f"git -C {DIR_REPO} status -s").read().strip() != ""
    )
    git_username = os.popen(f"git -C {DIR_REPO} config user.name").read().strip()
    git_email = os.popen(f"git -C {DIR_REPO} config user.email").read().strip()
    git_repo_name = (
        os.popen(f"git -C {DIR_REPO} remote get-url origin")
        .read()
        .split("/")[-1]
        .split(".")[0]
    )

    # Ask for some data
    if git_uncommitted_changes:
        print("You have uncommitted changes. Please commit or stash them first.")
        exit(1)
    repo_name = (
        input(f"Enter the name of the repository [{git_repo_name}]: ") or git_repo_name
    )
    module_name = input(f"Enter the name of the module [{repo_name}]: ") or repo_name
    username = input(f"Enter your username [{git_username}]: ") or git_username
    email = input(f"Enter your email [{git_email}]: ") or git_email
    description = (
        input("Enter a short description of the project: ")
        or "A beautiful description."
    )
    repo_license = licenses.request_license()

    # Print the data
    print(
        f"Using the following values:\n"
        f"\tRepository name: '{repo_name}'\n"
        f"\tModule name: '{module_name}'\n"
        f"\tAuthor: '{username} <{email}'>\n"
        f"\tDescription: '{description}'\n"
        f"\tLicense: '{repo_license['name'] if repo_license else 'No license'}'",
    )
    input("Press enter to continue...")

    # Replace the template values
    for file in pl.Path(DIR_REPO).glob("**/*"):
        if (
            not file.is_file()
            or file.suffix not in TARGET_EXTENSIONS
            or file.name == "setup_template.py"
        ):
            continue

        with open(file, encoding="utf-8") as f:
            content = f.read()

        content_before = content
        content = content.replace(
            "- [ ] Run `setup_template.py`",
            "- [x] Run `setup_template.py`",
        )
        content = content.replace(
            "- [ ] Update the `LICENSE`",
            "- [x] Update the `LICENSE`",
        )
        content = content.replace("template-python-repository", repo_name)
        content = content.replace("APP_NAME", module_name)
        content = content.replace("app-name", module_name)
        content = content.replace("A beautiful description.", description)
        content = content.replace("reinder.vosdewael@childmind.org", email)
        content = content.replace("ENTER_YOUR_EMAIL_ADDRESS", email)
        content = content.replace("Reinder Vos de Wael", username)
<<<<<<< HEAD

        if repo_license is not None:
            license_name_upper = repo_license['key'].upper()
            content = content.replace(
                "![MIT License](https://img.shields.io/badge/license-MIT-blue.svg)]", 
                f"![{license_name_upper} License](https://img.shields.io/badge/license-{license_name_upper}-blue.svg)]"
            )
        else:
            # remove line containing license badge
            content = re.sub(
                r"\[!\[.*License\]\(https://img\.shields\.io/badge/license.*\)\]\(.*\)\n",
                "",
                content,
            )
=======
        license_name_upper = repo_license["key"].upper()
        content = content.replace(
            "![MIT License](https://img.shields.io/badge/license-MIT-blue.svg)]",
            f"![{license_name_upper} License](https://img.shields.io/badge/license-{license_name_upper}-blue.svg)]",
        )
>>>>>>> 1fad4db1

        if content != content_before:
            print(f"Updating {file.relative_to(DIR_REPO)}")
            with open(file, "w", encoding="utf-8") as f:
                f.write(content)

    licenses.replace_license(repo_license)

    dir_module = DIR_REPO / "src" / "APP_NAME"
    if dir_module.exists():
        dir_module.rename(dir_module.parent / module_name)

    # Remove setup files
    print("Removing setup files.")
    setup_files = pl.Path(DIR_REPO / "setup").glob("*.py")
    for setup_file in setup_files:
        pl.Path(DIR_REPO / "setup" / setup_file).unlink()
    if pl.Path(DIR_REPO / "setup" / "__pycache__").exists():
        # Use a more robust method to remove the cache directory
        shutil.rmtree(DIR_REPO / "setup" / "__pycache__")
    pl.Path(DIR_REPO / "setup").rmdir()
    pl.Path(__file__).unlink()


if __name__ == "__main__":
    main()<|MERGE_RESOLUTION|>--- conflicted
+++ resolved
@@ -86,10 +86,9 @@
         content = content.replace("reinder.vosdewael@childmind.org", email)
         content = content.replace("ENTER_YOUR_EMAIL_ADDRESS", email)
         content = content.replace("Reinder Vos de Wael", username)
-<<<<<<< HEAD
 
         if repo_license is not None:
-            license_name_upper = repo_license['key'].upper()
+            license_name_upper = repo_license["key"].upper()
             content = content.replace(
                 "![MIT License](https://img.shields.io/badge/license-MIT-blue.svg)]", 
                 f"![{license_name_upper} License](https://img.shields.io/badge/license-{license_name_upper}-blue.svg)]"
@@ -101,13 +100,6 @@
                 "",
                 content,
             )
-=======
-        license_name_upper = repo_license["key"].upper()
-        content = content.replace(
-            "![MIT License](https://img.shields.io/badge/license-MIT-blue.svg)]",
-            f"![{license_name_upper} License](https://img.shields.io/badge/license-{license_name_upper}-blue.svg)]",
-        )
->>>>>>> 1fad4db1
 
         if content != content_before:
             print(f"Updating {file.relative_to(DIR_REPO)}")
